﻿(*
 * MindTouch PullRequestService - a DreamService that awaits pull requests
 * notifications from Github and acts upon it
 *
 * Copyright (C) 2006-2013 MindTouch, Inc.
 * www.mindtouch.com  oss@mindtouch.com
 *
 * For community documentation and downloads visit help.mindtouch.us;
 * please review the licensing section.
 *
 * Licensed under the Apache License, Version 2.0 (the "License");
 * you may not use this file except in compliance with the License.
 * You may obtain a copy of the License at
 *
 *     http://www.apache.org/licenses/LICENSE-2.0
 *
 * Unless required by applicable law or agreed to in writing, software
 * distributed under the License is distributed on an "AS IS" BASIS,
 * WITHOUT WARRANTIES OR CONDITIONS OF ANY KIND, either express or implied.
 * See the License for the specific language governing permissions and
 * limitations under the License.
 *)
namespace mindtouch

open System
open System.Collections.Generic
open Autofac
open MindTouch.Dream
open MindTouch.Tasking
open MindTouch.Xml
open FSharp.Data.Json
open FSharp.Data.Json.Extensions

exception MissingConfig of string

[<DreamService(
    "MindTouch Github Pull Request Service",
    "Copyright (C) 2013 MindTouch Inc.",
    SID = [| "sid://mindtouch.com/2013/05/pullrequestservice" |])>]
[<DreamServiceConfig("github.token", "string", "A Github's personal API access token")>]
[<DreamServiceConfig("github.owner", "string", "The owner of the repos we want to watch")>]
[<DreamServiceConfig("github.repos", "string", "Comma separated list of repos to watch")>]
[<DreamServiceConfig("public.uri", "string?", "The end-point's public URI to use to communicate with this service. It is optional, used for testing purposes with a public proxy and the service running locally")>]
type PullRequestService() =
    inherit DreamService()
    let GITHUB_API = Plug.New(new XUri("https://api.github.com"))
    let mutable token = None
    let mutable owner = None
    let mutable publicUri = None
                
    override this.Start(config : XDoc, container : ILifetimeScope, result : Result) =
        
        // Gather
        token <- Some config.["github.token"].AsText
        owner <- Some config.["github.owner"].AsText
        let repos = Some config.["github.repos"].AsText
        publicUri <- Some config.["public.uri"].AsText
        match publicUri with
        | None -> publicUri <- Some(this.Self.Uri.At("notify").AsPublicUri().ToString())
        | _ -> ()
        
        // Validate
        this.ValidateConfig "github.token" token
        this.ValidateConfig "github.owner" owner
        this.ValidateConfig "github.repos" repos
        
        // Use
        this.CreateWebHooks(repos.Value.Split(','))
        result.Return()
        Seq.empty<IYield>.GetEnumerator()
        
    [<DreamFeature("POST:notify", "Receive a pull request notification")>]
    member this.HandleGithubMessage (context : DreamContext) (request : DreamMessage) =
        let pr = JsonValue.Parse(request.ToText())
        if this.InvalidPullRequest(pr)
        then this.ClosePullRequest(pr)
        else DreamMessage.Ok(MimeType.JSON, "Pull request does not target master branch, will ignore"B)

    [<DreamFeature("GET:status", "Check the service's status")>]
    member this.GetStatus (context : DreamContext) (request : DreamMessage) =
        DreamMessage.Ok(MimeType.JSON, "Running ...")
        
<<<<<<< HEAD
    member this.Json(payload : string, extraHeader : KeyValuePair<string, string>) =
        new DreamMessage(DreamStatus.Ok, new DreamHeaders([| new KeyValuePair<string, string>("Authorization", "token " + token.Value); extraHeader |]), MimeType.JSON, payload)
        
    member this.ValidateConfig(key, value) =
=======
    member this.ValidateConfig (key : string) value =
>>>>>>> 4ff14e94
        match value with
        | None -> raise(MissingConfig(key))
        | _ -> ()

    member this.InvalidPullRequest (pr : JsonValue) =
        let action = pr?action.AsString()
        (action = "opened" || action = "reopened") && pr.["pull_request"].["base"].["ref"].AsString() = "master"
        
<<<<<<< HEAD
    member this.ClosePullRequest(pr : JsonValue) =
        Plug.New(new XUri(pr?pull_request?url.AsString())).Post(this.Json("""{ "state" : "closed"  }""", new KeyValuePair<string, string>("X-HTTP-Method-Override", "PATCH")))
=======
    member this.ClosePullRequest (pr : JsonValue) =
        let close =
            new DreamMessage(
                DreamStatus.Ok,
                new DreamHeaders([| new KeyValuePair<string, string>("Authorization", "token " + token.Value);  new KeyValuePair<string, string>("X-HTTP-Method-Override", "PATCH") |]),
                MimeType.JSON,
                """{ "state" : "closed"  }""")
        Plug.New(new XUri(pr?pull_request?url.AsString())).Post(close)
>>>>>>> 4ff14e94
        
    member this.CreateWebHooks repos =
        repos
        |> Seq.filter (fun repo -> not(this.WebHookExist(repo)))
        |> Seq.iter (fun repo -> this.CreateWebHook(repo))
        
    member this.WebHookExist repo =
        let auth = this.Json("", new KeyValuePair<string, string>())
        let hooks : JsonValue[] = JsonValue.Parse(GITHUB_API.At("repos", owner.Value, repo, "hooks").Get(auth).ToText()).AsArray()
        let isPullRequestEvent (events : JsonValue[]) = Seq.exists (fun (event : JsonValue) -> event.AsString() = "pull_request") events
        Seq.exists (fun (hook : JsonValue) -> isPullRequestEvent(hook?events.AsArray()) && hook?name.AsString() = "web" && hook?config?url.AsString() = publicUri.Value) hooks
        
    member this.CreateWebHook repo =
<<<<<<< HEAD
        let createHook = this.Json(String.Format("""{{ "name" : "web", "events" : ["pull_request"], "config" : {{ "url" : "{0}", "content_type" : "json" }} }}""", this.Self.Uri.At("notify").AsPublicUri().ToString()), new KeyValuePair<string, string> ())
=======
        let createHook =
            new DreamMessage(
                DreamStatus.Ok,
                new DreamHeaders([| new KeyValuePair<string, string>("Authorization", "token " + token.Value) |]),
                MimeType.JSON,
                String.Format("""{{ "name" : "web", "events" : ["pull_request"], "config" : {{ "url" : "{0}", "content_type" : "json" }} }}""", publicUri.Value))
>>>>>>> 4ff14e94
        try
            ignore(GITHUB_API.At("repos", owner.Value, repo, "hooks").Post(createHook))
        with
        | _ -> ()
   
        <|MERGE_RESOLUTION|>--- conflicted
+++ resolved
@@ -1,140 +1,118 @@
-﻿(*
- * MindTouch PullRequestService - a DreamService that awaits pull requests
- * notifications from Github and acts upon it
- *
- * Copyright (C) 2006-2013 MindTouch, Inc.
- * www.mindtouch.com  oss@mindtouch.com
- *
- * For community documentation and downloads visit help.mindtouch.us;
- * please review the licensing section.
- *
- * Licensed under the Apache License, Version 2.0 (the "License");
- * you may not use this file except in compliance with the License.
- * You may obtain a copy of the License at
- *
- *     http://www.apache.org/licenses/LICENSE-2.0
- *
- * Unless required by applicable law or agreed to in writing, software
- * distributed under the License is distributed on an "AS IS" BASIS,
- * WITHOUT WARRANTIES OR CONDITIONS OF ANY KIND, either express or implied.
- * See the License for the specific language governing permissions and
- * limitations under the License.
- *)
-namespace mindtouch
+﻿(*
+ * MindTouch PullRequestService - a DreamService that awaits pull requests
+ * notifications from Github and acts upon it
+ *
+ * Copyright (C) 2006-2013 MindTouch, Inc.
+ * www.mindtouch.com  oss@mindtouch.com
+ *
+ * For community documentation and downloads visit help.mindtouch.us;
+ * please review the licensing section.
+ *
+ * Licensed under the Apache License, Version 2.0 (the "License");
+ * you may not use this file except in compliance with the License.
+ * You may obtain a copy of the License at
+ *
+ *     http://www.apache.org/licenses/LICENSE-2.0
+ *
+ * Unless required by applicable law or agreed to in writing, software
+ * distributed under the License is distributed on an "AS IS" BASIS,
+ * WITHOUT WARRANTIES OR CONDITIONS OF ANY KIND, either express or implied.
+ * See the License for the specific language governing permissions and
+ * limitations under the License.
+ *)
+namespace mindtouch
+
+open System
+open System.Collections.Generic
+open Autofac
+open MindTouch.Dream
+open MindTouch.Tasking
+open MindTouch.Xml
+open FSharp.Data.Json
+open FSharp.Data.Json.Extensions
+open Microsoft.FSharp.Collections
+
+exception MissingConfig of string
+
+[<DreamService(
+    "MindTouch Github Pull Request Service",
+    "Copyright (C) 2013 MindTouch Inc.",
+    SID = [| "sid://mindtouch.com/2013/05/pullrequestservice" |])>]
+[<DreamServiceConfig("github.token", "string", "A Github's personal API access token")>]
+[<DreamServiceConfig("github.owner", "string", "The owner of the repos we want to watch")>]
+[<DreamServiceConfig("github.repos", "string", "Comma separated list of repos to watch")>]
+[<DreamServiceConfig("public.uri", "string?", @"The end-point's public URI to use to communicate with this service.
+It is optional, used mostly for testing purposes with a public proxy and the service running locally")>]
+type PullRequestService() =
+    inherit DreamService()
+    let GITHUB_API = Plug.New(new XUri("https://api.github.com"))
+    let mutable token = None
+    let mutable owner = None
+    let mutable publicUri = None
+                
+    override this.Start(config : XDoc, container : ILifetimeScope, result : Result) =
+        
+        // Gather
+        token <- Some config.["github.token"].AsText
+        owner <- Some config.["github.owner"].AsText
+        let repos = Some config.["github.repos"].AsText
+        publicUri <- Some config.["public.uri"].AsText
+        match publicUri with
+        | None -> publicUri <- Some(this.Self.Uri.At("notify").AsPublicUri().ToString())
+        | _ -> ()
+        
+        // Validate
+        this.ValidateConfig "github.token" token
+        this.ValidateConfig "github.owner" owner
+        this.ValidateConfig "github.repos" repos
+        
+        // Use
+        this.CreateWebHooks(repos.Value.Split(','))
+        result.Return()
+        Seq.empty<IYield>.GetEnumerator()
+        
+    [<DreamFeature("POST:notify", "Receive a pull request notification")>]
+    member this.HandleGithubMessage (context : DreamContext) (request : DreamMessage) =
+        let pr = JsonValue.Parse(request.ToText())
+        if this.InvalidPullRequest(pr)
+        then this.ClosePullRequest(pr)
+        else DreamMessage.Ok(MimeType.JSON, "Pull request does not target master branch, will ignore"B)
+
+    [<DreamFeature("GET:status", "Check the service's status")>]
+    member this.GetStatus (context : DreamContext) (request : DreamMessage) =
+        DreamMessage.Ok(MimeType.JSON, "Running ...")
+        
+    member this.Json(payload : string, headers : seq<KeyValuePair<string, string>>) =
+        new DreamMessage(DreamStatus.Ok, new DreamHeaders(headers), MimeType.JSON, payload)
 
-open System
-open System.Collections.Generic
-open Autofac
-open MindTouch.Dream
-open MindTouch.Tasking
-open MindTouch.Xml
-open FSharp.Data.Json
-open FSharp.Data.Json.Extensions
-
-exception MissingConfig of string
-
-[<DreamService(
-    "MindTouch Github Pull Request Service",
-    "Copyright (C) 2013 MindTouch Inc.",
-    SID = [| "sid://mindtouch.com/2013/05/pullrequestservice" |])>]
-[<DreamServiceConfig("github.token", "string", "A Github's personal API access token")>]
-[<DreamServiceConfig("github.owner", "string", "The owner of the repos we want to watch")>]
-[<DreamServiceConfig("github.repos", "string", "Comma separated list of repos to watch")>]
-[<DreamServiceConfig("public.uri", "string?", "The end-point's public URI to use to communicate with this service. It is optional, used for testing purposes with a public proxy and the service running locally")>]
-type PullRequestService() =
-    inherit DreamService()
-    let GITHUB_API = Plug.New(new XUri("https://api.github.com"))
-    let mutable token = None
-    let mutable owner = None
-    let mutable publicUri = None
-                
-    override this.Start(config : XDoc, container : ILifetimeScope, result : Result) =
-        
-        // Gather
-        token <- Some config.["github.token"].AsText
-        owner <- Some config.["github.owner"].AsText
-        let repos = Some config.["github.repos"].AsText
-        publicUri <- Some config.["public.uri"].AsText
-        match publicUri with
-        | None -> publicUri <- Some(this.Self.Uri.At("notify").AsPublicUri().ToString())
-        | _ -> ()
-        
-        // Validate
-        this.ValidateConfig "github.token" token
-        this.ValidateConfig "github.owner" owner
-        this.ValidateConfig "github.repos" repos
-        
-        // Use
-        this.CreateWebHooks(repos.Value.Split(','))
-        result.Return()
-        Seq.empty<IYield>.GetEnumerator()
-        
-    [<DreamFeature("POST:notify", "Receive a pull request notification")>]
-    member this.HandleGithubMessage (context : DreamContext) (request : DreamMessage) =
-        let pr = JsonValue.Parse(request.ToText())
-        if this.InvalidPullRequest(pr)
-        then this.ClosePullRequest(pr)
-        else DreamMessage.Ok(MimeType.JSON, "Pull request does not target master branch, will ignore"B)
-
-    [<DreamFeature("GET:status", "Check the service's status")>]
-    member this.GetStatus (context : DreamContext) (request : DreamMessage) =
-        DreamMessage.Ok(MimeType.JSON, "Running ...")
-        
-<<<<<<< HEAD
-    member this.Json(payload : string, extraHeader : KeyValuePair<string, string>) =
-        new DreamMessage(DreamStatus.Ok, new DreamHeaders([| new KeyValuePair<string, string>("Authorization", "token " + token.Value); extraHeader |]), MimeType.JSON, payload)
-        
-    member this.ValidateConfig(key, value) =
-=======
     member this.ValidateConfig (key : string) value =
->>>>>>> 4ff14e94
-        match value with
-        | None -> raise(MissingConfig(key))
-        | _ -> ()
-
-    member this.InvalidPullRequest (pr : JsonValue) =
-        let action = pr?action.AsString()
-        (action = "opened" || action = "reopened") && pr.["pull_request"].["base"].["ref"].AsString() = "master"
-        
-<<<<<<< HEAD
-    member this.ClosePullRequest(pr : JsonValue) =
-        Plug.New(new XUri(pr?pull_request?url.AsString())).Post(this.Json("""{ "state" : "closed"  }""", new KeyValuePair<string, string>("X-HTTP-Method-Override", "PATCH")))
-=======
-    member this.ClosePullRequest (pr : JsonValue) =
-        let close =
-            new DreamMessage(
-                DreamStatus.Ok,
-                new DreamHeaders([| new KeyValuePair<string, string>("Authorization", "token " + token.Value);  new KeyValuePair<string, string>("X-HTTP-Method-Override", "PATCH") |]),
-                MimeType.JSON,
-                """{ "state" : "closed"  }""")
-        Plug.New(new XUri(pr?pull_request?url.AsString())).Post(close)
->>>>>>> 4ff14e94
-        
-    member this.CreateWebHooks repos =
-        repos
-        |> Seq.filter (fun repo -> not(this.WebHookExist(repo)))
-        |> Seq.iter (fun repo -> this.CreateWebHook(repo))
-        
-    member this.WebHookExist repo =
-        let auth = this.Json("", new KeyValuePair<string, string>())
-        let hooks : JsonValue[] = JsonValue.Parse(GITHUB_API.At("repos", owner.Value, repo, "hooks").Get(auth).ToText()).AsArray()
-        let isPullRequestEvent (events : JsonValue[]) = Seq.exists (fun (event : JsonValue) -> event.AsString() = "pull_request") events
-        Seq.exists (fun (hook : JsonValue) -> isPullRequestEvent(hook?events.AsArray()) && hook?name.AsString() = "web" && hook?config?url.AsString() = publicUri.Value) hooks
-        
-    member this.CreateWebHook repo =
-<<<<<<< HEAD
-        let createHook = this.Json(String.Format("""{{ "name" : "web", "events" : ["pull_request"], "config" : {{ "url" : "{0}", "content_type" : "json" }} }}""", this.Self.Uri.At("notify").AsPublicUri().ToString()), new KeyValuePair<string, string> ())
-=======
-        let createHook =
-            new DreamMessage(
-                DreamStatus.Ok,
-                new DreamHeaders([| new KeyValuePair<string, string>("Authorization", "token " + token.Value) |]),
-                MimeType.JSON,
-                String.Format("""{{ "name" : "web", "events" : ["pull_request"], "config" : {{ "url" : "{0}", "content_type" : "json" }} }}""", publicUri.Value))
->>>>>>> 4ff14e94
-        try
-            ignore(GITHUB_API.At("repos", owner.Value, repo, "hooks").Post(createHook))
-        with
-        | _ -> ()
-   
+        match value with
+        | None -> raise(MissingConfig(key))
+        | _ -> ()
+
+    member this.InvalidPullRequest (pr : JsonValue) =
+        let action = pr?action.AsString()
+        (action = "opened" || action = "reopened") && pr.["pull_request"].["base"].["ref"].AsString() = "master"
+
+    member this.ClosePullRequest (pr : JsonValue) =
+        Plug.New(new XUri(pr?pull_request?url.AsString())).Post(this.Json("""{ "state" : "closed"  }""", [| new KeyValuePair<string, string>("Authorization", "token " + token.Value); new KeyValuePair<string, string>("X-HTTP-Method-Override", "PATCH") |]))
+        
+    member this.CreateWebHooks repos =
+        repos
+        |> Seq.filter (fun repo -> not(this.WebHookExist(repo)))
+        |> Seq.iter (fun repo -> this.CreateWebHook(repo))
+        
+    member this.WebHookExist repo =
+        let auth = this.Json("", [| new KeyValuePair<string, string>("Authorization", "token " + token.Value) |])
+        let hooks : JsonValue[] = JsonValue.Parse(GITHUB_API.At("repos", owner.Value, repo, "hooks").Get(auth).ToText()).AsArray()
+        let isPullRequestEvent (events : JsonValue[]) = Seq.exists (fun (event : JsonValue) -> event.AsString() = "pull_request") events
+        Seq.exists (fun (hook : JsonValue) -> isPullRequestEvent(hook?events.AsArray()) && hook?name.AsString() = "web" && hook?config?url.AsString() = publicUri.Value) hooks
+        
+    member this.CreateWebHook repo =
+        let createHook = this.Json(String.Format("""{{ "name" : "web", "events" : ["pull_request"], "config" : {{ "url" : "{0}", "content_type" : "json" }} }}""",  publicUri.Value), [| new KeyValuePair<string, string>("Authorization", "token " + token.Value) |])
+        try
+            ignore(GITHUB_API.At("repos", owner.Value, repo, "hooks").Post(createHook))
+        with
+        | _ -> ()
+   
         